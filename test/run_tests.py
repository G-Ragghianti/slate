#!/usr/bin/env python
#
# Copyright (c) 2017-2022, University of Tennessee. All rights reserved.
# SPDX-License-Identifier: BSD-3-Clause
# This program is free software: you can redistribute it and/or modify it under
# the terms of the BSD 3-Clause license. See the accompanying LICENSE file.
#
# Example usage:
# help
#     ./run_tests.py -h
#
# run everything with default sizes
# output is redirected; summary information is printed on stderr
#     ./run_tests.py > output.txt
#
# run LU (gesv, getrf, getri, ...), Cholesky (posv, potrf, potri, ...)
# with single, double and default sizes
#     ./run_tests.py --lu --chol --type s,d
#
# run getrf, potrf with small, medium sizes
#     ./run_tests.py -s -m getrf potrf

from __future__ import print_function

import sys
import os
import re
import argparse
import subprocess
import xml.etree.ElementTree as ET
import io

# ------------------------------------------------------------------------------
# command line arguments
parser = argparse.ArgumentParser()

group_test = parser.add_argument_group( 'test' )
group_test.add_argument( '-t', '--test', action='store',
    help='test command to run, e.g., --test "mpirun -np 4 ./test"; default "%(default)s"; see also --np',
    default='./tester' )
group_test.add_argument( '--xml', help='generate report.xml for jenkins' )

group_size = parser.add_argument_group( 'matrix dimensions (default is medium)' )
group_size.add_argument(       '--quick',  action='store_true', help='run quick "sanity check" of few, small tests' )
group_size.add_argument( '-x', '--xsmall', action='store_true', help='run x-small tests' )
group_size.add_argument( '-s', '--small',  action='store_true', help='run small tests' )
group_size.add_argument( '-m', '--medium', action='store_true', help='run medium tests' )
group_size.add_argument( '-l', '--large',  action='store_true', help='run large tests' )
group_size.add_argument(       '--square', action='store_true', help='run square (m = n = k) tests', default=False )
group_size.add_argument(       '--tall',   action='store_true', help='run tall (m > n) tests', default=False )
group_size.add_argument(       '--wide',   action='store_true', help='run wide (m < n) tests', default=False )
group_size.add_argument(       '--mnk',    action='store_true', help='run tests with m, n, k all different', default=False )
group_size.add_argument(       '--dim',    action='store',      help='explicitly specify size', default='' )

group_cat = parser.add_argument_group( 'category (default is all)' )
categories = [
    group_cat.add_argument( '--blas3',         action='store_true', help='run Level 3 BLAS tests' ),
    group_cat.add_argument( '--lu',            action='store_true', help='run LU tests' ),
    group_cat.add_argument( '--lu-band',       action='store_true', help='run band LU tests' ),
    group_cat.add_argument( '--chol',          action='store_true', help='run Cholesky tests' ),
    group_cat.add_argument( '--chol-band',     action='store_true', help='run band Cholesky tests' ),
    group_cat.add_argument( '--sysv',          action='store_true', help='run symmetric indefinite (Aasen) tests' ),
    group_cat.add_argument( '--hesv',          action='store_true', help='run Hermetian indefinite (Aasen) tests' ),
    group_cat.add_argument( '--least-squares', action='store_true', help='run least squares tests' ),
    group_cat.add_argument( '--qr',            action='store_true', help='run QR tests' ),
    group_cat.add_argument( '--lq',            action='store_true', help='run LQ tests' ),
    group_cat.add_argument( '--ql',            action='store_true', help='run QL tests' ),
    group_cat.add_argument( '--rq',            action='store_true', help='run RQ tests' ),
    group_cat.add_argument( '--syev',          action='store_true', help='run symmetric/Hermitian eigenvalue tests' ),
    group_cat.add_argument( '--sygv',          action='store_true', help='run generalized symmetric/Hermitian eigenvalue tests' ),
    group_cat.add_argument( '--geev',          action='store_true', help='run non-symmetric eigenvalue tests' ),
    group_cat.add_argument( '--svd',           action='store_true', help='run SVD tests' ),
    group_cat.add_argument( '--aux',           action='store_true', help='run auxiliary routine tests' ),
    group_cat.add_argument( '--norms',         action='store_true', help='run norm tests' ),
]
# map category objects to category names: ['lu', 'chol', ...]
categories = list( map( lambda x: x.dest, categories ) )

group_opt = parser.add_argument_group( 'options' )
# BLAS and LAPACK
# Empty defaults (check, ref, etc.) use the default in test.cc.
group_opt.add_argument( '--type',   action='store', help='default=%(default)s', default='s,d,c,z' )
group_opt.add_argument( '--transA', action='store', help='default=%(default)s', default='n,t,c' )
group_opt.add_argument( '--transB', action='store', help='default=%(default)s', default='n,t,c' )
group_opt.add_argument( '--trans',  action='store', help='default=%(default)s', default='n,t,c' )
group_opt.add_argument( '--uplo',   action='store', help='default=%(default)s', default='l,u' )
group_opt.add_argument( '--diag',   action='store', help='default=%(default)s', default='n,u' )
group_opt.add_argument( '--side',   action='store', help='default=%(default)s', default='l,r' )
group_opt.add_argument( '--equed',  action='store', help='default=%(default)s', default='b,r,c,n' )
group_opt.add_argument( '--alpha',  action='store', help='', default='' )
group_opt.add_argument( '--beta',   action='store', help='', default='' )
group_opt.add_argument( '--incx',   action='store', help='default=%(default)s', default='1,2,-1,-2' )
group_opt.add_argument( '--incy',   action='store', help='default=%(default)s', default='1,2,-1,-2' )
group_opt.add_argument( '--check',  action='store', help='default=y', default='' )
group_opt.add_argument( '--ref',    action='store', help='default=%(default)s', default='n' )
group_opt.add_argument( '--tol',    action='store', help='default=%(default)s', default='' )

# LAPACK only
group_opt.add_argument( '--direction', action='store', help='default=%(default)s', default='f,b' )
group_opt.add_argument( '--storev', action='store', help='default=%(default)s', default='c,r' )
group_opt.add_argument( '--norm',   action='store', help='default=%(default)s', default='max,1,inf,fro' )
group_opt.add_argument( '--jobz',   action='store', help='default=%(default)s', default='n,v' )
group_opt.add_argument( '--jobvl',  action='store', help='default=%(default)s', default='n,v' )
group_opt.add_argument( '--jobvr',  action='store', help='default=%(default)s', default='n,v' )
group_opt.add_argument( '--jobu',   action='store', help='default=%(default)s', default='n,s,o,a' )
group_opt.add_argument( '--jobvt',  action='store', help='default=%(default)s', default='n,s,o,a' )
group_opt.add_argument( '--kd',     action='store', help='default=%(default)s', default='20,100' )
group_opt.add_argument( '--kl',     action='store', help='default=%(default)s', default='20,100' )
group_opt.add_argument( '--ku',     action='store', help='default=%(default)s', default='20,100' )
group_opt.add_argument( '--matrixtype', action='store', help='default=%(default)s', default='g,l,u' )
group_opt.add_argument( '--itype', action='store', help='default=%(default)s', default='1,2,3' )

# SLATE specific
group_opt.add_argument( '--origin', action='store', help='default=%(default)s', default='s' )
group_opt.add_argument( '--target', action='store', help='default=%(default)s', default='t' )
group_opt.add_argument( '--lookahead', action='store', help='default=%(default)s', default='1' )
group_opt.add_argument( '--dev-dist',  action='store', help='default=%(default)s', default='c,r' )
group_opt.add_argument( '--nb',     action='store', help='default=%(default)s', default='64,100' )
group_opt.add_argument( '--nt',     action='store', help='default=%(default)s', default='5,10,20' )
group_opt.add_argument( '--np',     action='store', help='number of MPI processes; default=%(default)s', default='1' )
group_opt.add_argument( '--grid',   action='store', help='use p-by-q MPI process grid', default='' )
group_opt.add_argument( '--repeat', action='store', help='times to repeat each test', default='' )
group_opt.add_argument( '--thresh', action='store', help='default=%(default)s', default='1,0.5')

parser.add_argument( 'tests', nargs=argparse.REMAINDER )
opts = parser.parse_args()

for t in opts.tests:
    if (t.startswith('--')):
        print( 'Error: option', t, 'must come before any routine names' )
        print( 'usage:', sys.argv[0], '[options]', '[routines]' )
        print( '      ', sys.argv[0], '--help' )
        exit(1)

# by default, run medium sizes
if (not (opts.quick or opts.xsmall or opts.small or opts.medium or opts.large)):
    opts.medium = True

# by default, run all shapes
if (not (opts.square or opts.tall or opts.wide or opts.mnk)):
    opts.square = True
    opts.tall   = True
    opts.wide   = True
    opts.mnk    = True

# by default, run all categories
if (opts.tests or not any( map( lambda c: opts.__dict__[ c ], categories ))):
    for c in categories:
        opts.__dict__[ c ] = True

# ------------------------------------------------------------------------------
# parameters
# begin with space to ease concatenation

if (opts.np != '1'):
    if (opts.test != './tester'):
        print('--test overriding --np')
    else:
        opts.test = 'mpirun -np '+ opts.np +' '+ opts.test

# if given, use explicit dim
dim = ' --dim ' + opts.dim if (opts.dim) else ''
n        = dim
tall     = dim
wide     = dim
mn       = dim
mnk      = dim
nk_tall  = dim
nk_wide  = dim
nk       = dim

# for xsmall and small, use smaller nb, but not with medium or large
is_default_nb = (opts.nb == parser.get_default('nb'))

if (not opts.dim):
    if (opts.quick):
        n        = ' --dim 100'
        tall     = ' --dim 100x50'  # 2:1
        wide     = ' --dim 50x100'  # 1:2
        mnk      = ' --dim 25x50x75'
        nk_tall  = ' --dim 1x100x50'  # 2:1
        nk_wide  = ' --dim 1x50x100'  # 1:2
        if (is_default_nb):
            opts.nb = '8'

    if (opts.xsmall):
        n       += ' --dim 10'
        tall    += ' --dim 20x10'
        wide    += ' --dim 10x20'
        mnk     += ' --dim 10x15x20 --dim 15x10x20' \
                +  ' --dim 10x20x15 --dim 15x20x10' \
                +  ' --dim 20x10x15 --dim 20x15x10'
        nk_tall += ' --dim 1x20x10'
        nk_wide += ' --dim 1x10x20'
        if (is_default_nb):
            opts.nb = '5,8'

    if (opts.small):
        n       += ' --dim 25:100:25'
        tall    += ' --dim 50:200:50x25:100:25'  # 2:1
        wide    += ' --dim 25:100:25x50:200:50'  # 1:2
        mnk     += ' --dim 25x50x75 --dim 50x25x75' \
                +  ' --dim 25x75x50 --dim 50x75x25' \
                +  ' --dim 75x25x50 --dim 75x50x25'
        nk_tall += ' --dim 1x50:200:50x25:100:25'
        nk_wide += ' --dim 1x25:100:25x50:200:50'
        if (is_default_nb):
            opts.nb = '25,32'

    if (opts.medium):
        n       += ' --dim 100:500:100'
        tall    += ' --dim 200:1000:200x100:500:100'  # 2:1
        wide    += ' --dim 100:500:100x200:1000:200'  # 1:2
        mnk     += ' --dim 100x300x600 --dim 300x100x600' \
                +  ' --dim 100x600x300 --dim 300x600x100' \
                +  ' --dim 600x100x300 --dim 600x300x100'
        nk_tall += ' --dim 1x200:1000:200x100:500:100'
        nk_wide += ' --dim 1x100:500:100x200:1000:200'
        if (is_default_nb):
            opts.nb = parser.get_default('nb')

    if (opts.large):
        n       += ' --dim 1000:5000:1000'
        tall    += ' --dim 2000:10000:2000x1000:5000:1000'  # 2:1
        wide    += ' --dim 1000:5000:1000x2000:10000:2000'  # 1:2
        mnk     += ' --dim 1000x3000x6000 --dim 3000x1000x6000' \
                +  ' --dim 1000x6000x3000 --dim 3000x6000x1000' \
                +  ' --dim 6000x1000x3000 --dim 6000x3000x1000'
        nk_tall += ' --dim 1x2000:10000:2000x1000:5000:1000'
        nk_wide += ' --dim 1x1000:5000:1000x2000:10000:2000'
        if (is_default_nb):
            opts.nb = parser.get_default('nb')

    mn  = ''
    nk  = ''
    if (opts.square):
        mn = n
        nk = n
    if (opts.tall):
        mn += tall
        nk += nk_tall
    if (opts.wide):
        mn += wide
        nk += nk_wide
    if (opts.mnk):
        mnk = mn + mnk
    else:
        mnk = mn
# end

# BLAS and LAPACK
dtype  = ' --type '   + opts.type   if (opts.type)   else ''
transA = ' --transA ' + opts.transA if (opts.transA) else ''
transB = ' --transB ' + opts.transB if (opts.transB) else ''
trans  = ' --trans '  + opts.trans  if (opts.trans)  else ''
uplo   = ' --uplo '   + opts.uplo   if (opts.uplo)   else ''
diag   = ' --diag '   + opts.diag   if (opts.diag)   else ''
side   = ' --side '   + opts.side   if (opts.side)   else ''
equed  = ' --equed '  + opts.equed  if (opts.equed)  else ''
a      = ' --alpha '  + opts.alpha  if (opts.alpha)  else ''
ab     = a+' --beta ' + opts.beta   if (opts.beta)   else a
incx   = ' --incx '   + opts.incx   if (opts.incx)   else ''
incy   = ' --incy '   + opts.incy   if (opts.incy)   else ''
check  = ' --check '  + opts.check  if (opts.check)  else ''
ref    = ' --ref '    + opts.ref    if (opts.ref)    else ''
tol    = ' --tol '    + opts.tol    if (opts.tol)    else ''

# LAPACK only
direction = ' --direction ' + opts.direction if (opts.direction) else ''
storev = ' --storev ' + opts.storev if (opts.storev) else ''
norm   = ' --norm '   + opts.norm   if (opts.norm)   else ''
jobz   = ' --jobz '   + opts.jobz   if (opts.jobz)   else ''
jobu   = ' --jobu '   + opts.jobu   if (opts.jobu)   else ''
jobvt  = ' --jobvt '  + opts.jobvt  if (opts.jobvt)  else ''
jobvl  = ' --jobvl '  + opts.jobvl  if (opts.jobvl)  else ''
jobvr  = ' --jobvr '  + opts.jobvr  if (opts.jobvr)  else ''
kd     = ' --kd '     + opts.kd     if (opts.kd)     else ''
kl     = ' --kl '     + opts.kl     if (opts.kl)     else ''
ku     = ' --ku '     + opts.ku     if (opts.ku)     else ''
mtype  = ' --matrixtype ' + opts.matrixtype if (opts.matrixtype) else ''
itype  = ' --itype '  + opts.itype  if (opts.itype)  else ''

# SLATE specific
origin = ' --origin ' + opts.origin if (opts.origin) else ''
target = ' --target ' + opts.target if (opts.target) else ''
la     = ' --lookahead ' + opts.lookahead if (opts.lookahead) else ''
ddist  = ' --dev-dist  ' + opts.dev_dist  if (opts.dev_dist)  else ''
nb     = ' --nb '     + opts.nb     if (opts.nb)     else ''
nt     = ' --nt '     + opts.nt     if (opts.nt)     else ''
grid   = ' --grid '   + opts.grid   if (opts.grid)   else ''
repeat = ' --repeat ' + opts.repeat if (opts.repeat) else ''
thresh = ' --thresh ' + opts.thresh if (opts.thresh) else ''

# general options for all routines
gen       = origin + target + grid + check + ref + tol + repeat + nb
gen_no_nb = origin + target + grid + check + ref + tol + repeat
gen_no_target =               grid + check + ref + tol + repeat + nb

# ------------------------------------------------------------------------------
# filters a comma separated list csv based on items in list values.
# if no items from csv are in values, returns first item in values.
def filter_csv( values, csv ):
    f = list( filter( lambda x: x in values, csv.split( ',' ) ) )
    if (not f):
        return values[0]
    return ','.join( f )
# end

# ------------------------------------------------------------------------------
# limit options to specific values
dtype_real    = ' --type ' + filter_csv( ('s', 'd'), opts.type )
dtype_complex = ' --type ' + filter_csv( ('c', 'z'), opts.type )
dtype_double  = ' --type ' + filter_csv( ('d', 'z'), opts.type )

trans_nt = ' --trans ' + filter_csv( ('n', 't'), opts.trans )
trans_nc = ' --trans ' + filter_csv( ('n', 'c'), opts.trans )

# positive inc
incx_pos = ' --incx ' + filter_csv( ('1', '2'), opts.incx )
incy_pos = ' --incy ' + filter_csv( ('1', '2'), opts.incy )

# ------------------------------------------------------------------------------
cmds = []

# Level 3
if (opts.blas3):
    cmds += [
    [ 'gbmm',  gen + dtype + la + transA + transB + mnk + ab + kl + ku ],
    [ 'gemm',  gen + dtype + la + transA + transB + mnk + ab ],
    [ 'gemmA', origin + grid + check + ref + tol + repeat + nb + dtype + la + transA + transB + mnk + ab + ' --target=t' ],

    [ 'hemm',  gen + dtype         + la + side + uplo     + mn + ab ],
    [ 'hbmm',  gen + dtype         + la + side + uplo     + mn + ab + kd ],
    [ 'herk',  gen + dtype_real    + la + uplo + trans    + mn + ab ],
    [ 'herk',  gen + dtype_complex + la + uplo + trans_nc + mn + ab ],
    [ 'her2k', gen + dtype_real    + la + uplo + trans    + mn + ab ],
    [ 'her2k', gen + dtype_complex + la + uplo + trans_nc + mn + ab ],

    [ 'symm',  gen + dtype         + la + side + uplo     + mn + ab ],
    [ 'syr2k', gen + dtype_real    + la + uplo + trans    + mn + ab ],
    [ 'syr2k', gen + dtype_complex + la + uplo + trans_nt + mn + ab ],
    [ 'syrk',  gen + dtype_real    + la + uplo + trans    + mn + ab ],
    [ 'syrk',  gen + dtype_complex + la + uplo + trans_nt + mn + ab ],

    # todo: tbsm fails for nb=8 or 16 with --quick.
    [ 'tbsm',  gen_no_nb + ' --nb 32' + dtype + la + side + uplo + transA + diag + mn + a + kd ],
    [ 'trmm',  gen + dtype + la + side + uplo + transA + diag + mn + a ],
    [ 'trsm',  gen + dtype + la + side + uplo + transA + diag + mn + a ],
    [ 'trsmA', gen + dtype + la + side + uplo + transA + diag + mn + a ],
    ]

# LU
if (opts.lu):
    cmds += [
    [ 'gesv',  gen + dtype + la + n + thresh],
    [ 'gesv_nopiv',  gen + dtype + la + n + ' --matrix rand_dominant' + ' --nonuniform_nb n'],
<<<<<<< HEAD
    [ 'getrf', gen + dtype + la + n],  # todo: mn
    [ 'getrf_tntpiv', gen + dtype + la + n],  # todo: mn
=======
    [ 'getrf', gen + dtype + la + n + thresh],  # todo: mn
>>>>>>> 0e5cadfd
    [ 'getrf_nopiv', target + grid + ref + check + repeat + nb + dtype + la + n + ' --matrix rand_dominant'+ ' --nonuniform_nb n'],
    [ 'getrs', gen + dtype + la + n + trans + thresh],
    [ 'getrs_nopiv', gen + dtype + la + n + trans + ' --matrix rand_dominant' + ' --nonuniform_nb n'],
    [ 'getri', gen + dtype + la + n ],
    [ 'getriOOP', gen + dtype + la + n ],
    #[ 'gecon', gen + dtype + la + n ],
    #[ 'gerfs', gen + dtype + la + n + trans ],
    #[ 'geequ', gen + dtype + la + n ],
    [ 'gesvMixed',  gen + dtype_double + la + n ],
    ]

# LU banded
if (opts.lu_band):
    cmds += [
    [ 'gbsv',  gen + dtype + la + n  + kl + ku ],
    [ 'gbtrf', gen + dtype + la + n  + kl + ku ],  # todo: mn
    [ 'gbtrs', gen + dtype + la + n  + kl + ku + trans ],
    #[ 'gbcon', gen + dtype + la + n  + kl + ku ],
    #[ 'gbrfs', gen + dtype + la + n  + kl + ku + trans ],
    #[ 'gbequ', gen + dtype + la + n  + kl + ku ],
    ]

# Cholesky
if (opts.chol):
    cmds += [
    [ 'posv',  gen + dtype + la + n + uplo ],
    [ 'potrf', gen + dtype + la + n + uplo + ddist ],
    [ 'potrs', gen + dtype + la + n + uplo ],
    [ 'potri', gen + dtype + la + n + uplo ],
    #[ 'pocon', gen + dtype + la + n + uplo ],
    #[ 'porfs', gen + dtype + la + n + uplo ],
    #[ 'poequ', gen + dtype + la + n ],  # only diagonal elements (no uplo)
    [ 'posvMixed',  gen + dtype_double + la + n + uplo ],
    [ 'trtri', gen + dtype + la + n + uplo + diag ],
    ]

# Cholesky banded
if (opts.chol):
    cmds += [
    [ 'pbsv',  gen + dtype + la + n + kd + uplo ],
    [ 'pbtrf', gen + dtype + la + n + kd + uplo ],
    [ 'pbtrs', gen + dtype + la + n + kd + uplo ],
    #[ 'pbcon', gen + dtype + la + n + kd + uplo ],
    #[ 'pbrfs', gen + dtype + la + n + kd + uplo ],
    #[ 'pbequ', gen + dtype + la + n + kd + uplo ],
    ]

# symmetric indefinite
if (opts.sysv):
    cmds += [
    #[ 'sysv',  gen + dtype + la + n + uplo ],
    #[ 'sytrf', gen + dtype + la + n + uplo ],
    #[ 'sytrs', gen + dtype + la + n + uplo ],
    #[ 'sytri', gen + dtype + la + n + uplo ],
    #[ 'sycon', gen + dtype + la + n + uplo ],
    #[ 'syrfs', gen + dtype + la + n + uplo ],
    ]

# Hermitian indefinite
if (opts.hesv):
    cmds += [
    # todo: nb, uplo
    [ 'hesv',  gen_no_nb + ' --nb 50' + dtype + la + n ],
    [ 'hetrf', gen_no_nb + ' --nb 50' + dtype + la + n ],
    [ 'hetrs', gen_no_nb + ' --nb 50' + dtype + la + n ],
    #[ 'hetri', gen + dtype + la + n + uplo ],
    #[ 'hecon', gen + dtype + la + n + uplo ],
    #[ 'herfs', gen + dtype + la + n + uplo ],
    ]

# least squares
if (opts.least_squares):
    cmds += [
    # todo: mn (i.e., add wide)
    [ 'gels',   gen + dtype + la + n + tall + trans_nc + ' --method-gels qr,cholqr' ],

    # Generalized
    #[ 'gglse', gen + dtype + la + mnk ],
    #[ 'ggglm', gen + dtype + la + mnk ],
    ]

# QR
if (opts.qr):
    cmds += [
    [ 'cholqr', gen + dtype + la + n + tall ],  # not wide
    [ 'geqrf', gen + dtype + la + mn ],
    [ 'unmqr', gen + dtype + la + mn ],
    #[ 'ggqrf', gen + dtype + la + mnk ],
    #[ 'ungqr', gen + dtype + la + mn ],  # m >= n
    #[ 'unmqr', gen + dtype_real    + la + mnk + side + trans    ],  # real does trans = N, T, C
    #[ 'unmqr', gen + dtype_complex + la + mnk + side + trans_nc ],  # complex does trans = N, C, not T
    ]

# LQ
if (opts.lq):
    cmds += [
    [ 'gelqf', gen + dtype + la + mn ],
    #[ 'gglqf', gen + dtype + la + mn ],
    #[ 'unglq', gen + dtype + la + mn ],  # m <= n, k <= m  TODO Fix the input sizes to match constraints
    #[ 'unmlq', gen + dtype_real    + la + mnk + side + trans    ],  # real does trans = N, T, C
    #[ 'unmlq', gen + dtype_complex + la + mnk + side + trans_nc ],  # complex does trans = N, C, not T
    ]

# QL
if (opts.ql):
    cmds += [
    #[ 'geqlf', gen + dtype + la + mn ],
    #[ 'ggqlf', gen + dtype + la + mn ],
    #[ 'ungql', gen + dtype + la + mn ],
    #[ 'unmql', gen + dtype_real    + la + mnk + side + trans    ],  # real does trans = N, T, C
    #[ 'unmql', gen + dtype_complex + la + mnk + side + trans_nc ],  # complex does trans = N, C, not T
    ]

# RQ
if (opts.rq):
    cmds += [
    #[ 'gerqf', gen + dtype + la + mn ],
    #[ 'ggrqf', gen + dtype + la + mnk ],
    #[ 'ungrq', gen + dtype + la + mnk ],
    #[ 'unmrq', gen + dtype_real    + la + mnk + side + trans    ],  # real does trans = N, T, C
    #[ 'unmrq', gen + dtype_complex + la + mnk + side + trans_nc ],  # complex does trans = N, C, not T
    ]

# symmetric/Hermitian eigenvalues
if (opts.syev):
    cmds += [
    # todo: uplo, jobz
    [ 'heev',  gen + dtype + la + n ],
    #[ 'ungtr', gen + dtype + la + n + uplo ],

    # todo uplo, nk
    [ 'unmtr_he2hb', gen + dtype_real    + side + trans    + n ],  # real does trans = N, T, C
    [ 'unmtr_he2hb', gen + dtype_complex + side + trans_nc + n ],  # complex does trans = N, C

    # todo: uplo, side, trans, nk
    [ 'unmtr_hb2st', gen_no_target + dtype_real    + n ],
    [ 'unmtr_hb2st', gen_no_target + dtype_complex + n ],

    # todo: uplo
    [ 'he2hb', gen_no_target + dtype + n ],
    [ 'hb2st', gen_no_target + dtype + n ],

    # sterf doesn't take origin, target, nb, uplo
    [ 'sterf',  grid + check + ref + tol + repeat + dtype + n ],
    [ 'steqr2', grid + check + ref + tol + repeat + dtype + n ],
    ]

# generalized symmetric/Hermitian eigenvalues
if (opts.sygv):
    cmds += [
    [ 'hegv',  gen + dtype + la + n + jobz + itype + uplo ],
    [ 'hegst', gen + dtype + la + n + itype + uplo ],
    ]

# non-symmetric eigenvalues
if (opts.geev):
    cmds += [
    #[ 'geev',  gen + dtype + la + n + jobvl + jobvr ],
    #[ 'ggev',  gen + dtype + la + n + jobvl + jobvr ],
    #[ 'geevx', gen + dtype + la + n + balanc + jobvl + jobvr + sense ],
    #[ 'gehrd', gen + dtype + la + n ],
    #[ 'unghr', gen + dtype + la + n ],
    #[ 'unmhr', gen + dtype_real    + la + mn + side + trans    ],  # real does trans = N, T, C
    #[ 'unmhr', gen + dtype_complex + la + mn + side + trans_nc ],  # complex does trans = N, C, not T
    #[ 'trevc', gen + dtype + align + n + side + howmany + select ],
    ]

# svd
if (opts.svd):
    cmds += [
    # todo: mn (wide), nb, jobu, jobvt
    [ 'gesvd', gen + dtype + la + n + tall ],
    [ 'ge2tb', gen + dtype + n + tall ],
    # tb2bd, bdsqr don't take origin, target
    [ 'tb2bd', gen_no_target + dtype + n ],
    [ 'bdsqr', gen_no_target + dtype + n + uplo ],
    ]

# norms
if (opts.norms):
    cmds += [
    [ 'genorm', gen + dtype + mn + norm ],
    [ 'henorm', gen + dtype + n  + norm + uplo ],
    [ 'synorm', gen + dtype + n  + norm + uplo ],
    [ 'trnorm', gen + dtype + mn + norm + uplo + diag ],

    # Banded
    [ 'gbnorm', gen + dtype + mn  + kl + ku + norm ],
    [ 'hbnorm', gen + dtype + n   + kd      + norm + uplo ],
    #[ 'sbnorm', gen + dtype + la + n + kd + norm ],
    #[ 'tbnorm', gen + dtype + la + n + kd + norm ],
    ]

# aux
if (opts.aux):
    cmds += [
    [ 'add',    gen + dtype + mn + ab        ],
    [ 'tzadd',  gen + dtype + mn + ab + uplo ],
    [ 'tradd',  gen + dtype + n  + ab + uplo ],
    [ 'syadd',  gen + dtype + n  + ab + uplo ],
    [ 'headd',  gen + dtype + n  + ab + uplo ],

    [ 'copy',   gen + dtype + mn             ],
    [ 'tzcopy', gen + dtype + mn      + uplo ],
    [ 'trcopy', gen + dtype + n       + uplo ],
    [ 'sycopy', gen + dtype + n       + uplo ],
    [ 'hecopy', gen + dtype + n       + uplo ],

    [ 'scale',   gen + dtype + mn + ab        ],
    [ 'tzscale', gen + dtype + mn + ab + uplo ],
    [ 'trscale', gen + dtype + n  + ab + uplo ],
    [ 'syscale', gen + dtype + n  + ab + uplo ],
    [ 'hescale', gen + dtype + n  + ab + uplo ],

    [ 'scale_row_col', gen + dtype + mn + equed ],

    [ 'set',    gen + dtype + mn + ab        ],
    [ 'tzset',  gen + dtype + mn + ab + uplo ],
    [ 'trset',  gen + dtype +  n + ab + uplo ],
    [ 'syset',  gen + dtype +  n + ab + uplo ],
    [ 'heset',  gen + dtype +  n + ab + uplo ],
    ]

# ------------------------------------------------------------------------------
# when output is redirected to file instead of TTY console,
# print extra messages to stderr on TTY console.
output_redirected = not sys.stdout.isatty()

# ------------------------------------------------------------------------------
# if output is redirected, prints to both stderr and stdout;
# otherwise prints to just stdout.
def print_tee( *args ):
    global output_redirected
    print( *args )
    if (output_redirected):
        print( *args, file=sys.stderr )
# end

# ------------------------------------------------------------------------------
# cmd is a pair of strings: (function, args)

def run_test( cmd ):
    print( '-' * 80 )
    cmd = opts.test +' '+ cmd[1] +' '+ cmd[0]
    print_tee( cmd )
    output = ''
    p = subprocess.Popen( cmd.split(), stdout=subprocess.PIPE,
                                       stderr=subprocess.STDOUT )
    p_out = p.stdout
    if (sys.version_info.major >= 3):
        p_out = io.TextIOWrapper(p.stdout, encoding='utf-8')
    # Read unbuffered ("for line in p.stdout" will buffer).
    for line in iter(p_out.readline, ''):
        print( line, end='' )
        output += line
    err = p.wait()
    if (err != 0):
        print_tee( 'FAILED: exit code', err )
    else:
        print_tee( 'pass' )
    return (err, output)
# end

# ------------------------------------------------------------------------------
# run each test
failed_tests = []
passed_tests = []
ntests = len(opts.tests)
run_all = (ntests == 0)

seen = set()
for cmd in cmds:
    if (run_all or cmd[0] in opts.tests):
        seen.add( cmd[0] )
        (err, output) = run_test( cmd )
        if (err):
            failed_tests.append( (cmd[0], err, output) )
        else:
            passed_tests.append( cmd[0] )
print( '-' * 80 )

not_seen = list( filter( lambda x: x not in seen, opts.tests ) )
if (not_seen):
    print_tee( 'Warning: unknown routines:', ' '.join( not_seen ))

# print summary of failures
nfailed = len( failed_tests )
if (nfailed > 0):
    print_tee( str(nfailed) + ' routines FAILED:',
               ', '.join( [x[0] for x in failed_tests] ) )
else:
    print_tee( 'All routines passed' )

# generate jUnit compatible test report
if opts.xml:
    print( 'writing XML file', opts.xml )
    root = ET.Element("testsuites")
    doc = ET.SubElement(root, "testsuite",
                        name="slate_suite",
                        tests=str(ntests),
                        errors="0",
                        failures=str(nfailed))

    for (test, err, output) in failed_tests:
        testcase = ET.SubElement(doc, "testcase", name=test)

        failure = ET.SubElement(testcase, "failure")
        if (err < 0):
            failure.text = "exit with signal " + str(-err)
        else:
            failure.text = str(err) + " tests failed"

        system_out = ET.SubElement(testcase, "system-out")
        system_out.text = output
    # end

    for test in passed_tests:
        testcase = ET.SubElement(doc, 'testcase', name=test)
        testcase.text = 'PASSED'

    tree = ET.ElementTree(root)
    tree.write( opts.xml )
# end

exit( nfailed )<|MERGE_RESOLUTION|>--- conflicted
+++ resolved
@@ -354,12 +354,8 @@
     cmds += [
     [ 'gesv',  gen + dtype + la + n + thresh],
     [ 'gesv_nopiv',  gen + dtype + la + n + ' --matrix rand_dominant' + ' --nonuniform_nb n'],
-<<<<<<< HEAD
-    [ 'getrf', gen + dtype + la + n],  # todo: mn
+    [ 'getrf', gen + dtype + la + n + thresh],  # todo: mn
     [ 'getrf_tntpiv', gen + dtype + la + n],  # todo: mn
-=======
-    [ 'getrf', gen + dtype + la + n + thresh],  # todo: mn
->>>>>>> 0e5cadfd
     [ 'getrf_nopiv', target + grid + ref + check + repeat + nb + dtype + la + n + ' --matrix rand_dominant'+ ' --nonuniform_nb n'],
     [ 'getrs', gen + dtype + la + n + trans + thresh],
     [ 'getrs_nopiv', gen + dtype + la + n + trans + ' --matrix rand_dominant' + ' --nonuniform_nb n'],
