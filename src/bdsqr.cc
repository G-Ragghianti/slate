--- conflicted
+++ resolved
@@ -69,10 +69,6 @@
            std::vector< blas::real_type<scalar_t> >& E)
 {
     trace::Block trace_block("slate::bdsqr");
-<<<<<<< HEAD
-    //using real_t = blas::real_type<scalar_t>;
-=======
->>>>>>> 1ae05e2d
 
 
     scalar_t dummy[1];  // U, VT, C not needed for NoVec
@@ -80,7 +76,6 @@
         trace::Block trace_block("lapack::bdsqr");
         lapack::bdsqr(Uplo::Upper, D.size(), 0, 0, 0,
                       &D[0], &E[0], dummy, 1, dummy, 1, dummy, 1);
-
     }
 }
 
